package template

import (
	"crypto/md5"
	"errors"
	"fmt"
	"html/template"
	"io"
	"strings"

	"github.com/GeertJohan/go.rice"
)

// ErrTemplateNotFound indicates the requested template
// does not exists in the TemplateStore.
var ErrTemplateNotFound = errors.New("Template Not Found")

// registry stores a map of Templates where the key
// is the template name and the value is the *template.Template.
var registry = map[string]*template.Template{}

// ExecuteTemplate applies the template associated with t that has
// the given name to the specified data object and writes the output to wr.
func ExecuteTemplate(wr io.Writer, name string, data interface{}) error {
	templ, ok := registry[name]
	if !ok {
		return ErrTemplateNotFound
	}

	return templ.ExecuteTemplate(wr, "_", data)
}

// all template are loaded on initialization.
func init() {
	// location of templates
	box := rice.MustFindBox("pages")

	// these are all the files we need to parse. it is
	// kind of annoying that we can't list files in the
	// box, and have to enumerate each file here, but it is
	// a small price to pay to embed everything and simplify
	// the user installation process :)
	var files = []string{
		// these templates use the form.html
		// shared layout
		"login.html",
		"login_error.html",
		"forgot.html",
		"forgot_sent.html",
		"reset.html",
		"signup.html",
		"register.html",
		"install.html",

		// these templates use the default.html
		// shared layout
		"403.html",
		"404.html",
		"500.html",
		"user_dashboard.html",
		"user_password.html",
		"user_profile.html",
		"user_delete.html",
		"user_teams.html",
		"user_teams_add.html",
		"team_dashboard.html",
		"team_profile.html",
		"team_members.html",
		"team_delete.html",
		"members_add.html",
		"members_edit.html",
		"repo_dashboard.html",
		"repo_settings.html",
		"repo_delete.html",
		"repo_params.html",
		"repo_badges.html",
		"repo_keys.html",
		"repo_commit.html",
		"admin_users.html",
		"admin_users_edit.html",
		"admin_users_add.html",
		"admin_settings.html",
		"github_add.html",
		"github_link.html",
<<<<<<< HEAD
		"gitlab_add.html",
		"gitlab_link.html",
=======
		"bitbucket_add.html",
		"bitbucket_link.html",
>>>>>>> 839e77ab
	}

	// extract the base template as a string
	base, err := box.String("base.html")
	if err != nil {
		panic(err)
	}

	assets := rice.MustFindBox("../../cmd/droned/assets")
	mainjs, err := assets.String("js/main.js")
	if err != nil {
		panic(err)
	}

	h := md5.New()
	io.WriteString(h, mainjs)
	jshash := fmt.Sprintf("%x", h.Sum(nil))
	base = strings.Replace(base, "main.js", "main.js?h="+jshash, 1)

	// extract the base form template as a string
	form, err := box.String("form.html")
	if err != nil {
		panic(err)
	}

	// loop through files and create templates
	for i, file := range files {
		// extract template from box
		page, err := box.String(file)
		if err != nil {
			panic(err)
		}

		// HACK: choose which base template to use FOR THE RECORD I
		// don't really like this, but it works for now.
		var baseTemplate = base
		if i < 8 {
			baseTemplate = form
		}

		// parse the template and then add to the global map
		baseParsed, err := template.New("_").Parse(baseTemplate)
		if err != nil {
			panic(fmt.Errorf("Error parsing base.html template: %s", err))
		}
		pageParsed, err := baseParsed.Parse(page)
		if err != nil {
			panic(fmt.Errorf("Error parsing page template for %s: %s", file, err))
		}

		registry[file] = pageParsed
	}

	// location of templates
	box = rice.MustFindBox("emails")

	files = []string{
		"activation.html",
		"failure.html",
		"success.html",
		"invitation.html",
		"reset_password.html",
	}

	// extract the base template as a string
	base, err = box.String("base_email.html")
	if err != nil {
		panic(err)
	}

	// loop through files and create templates
	for _, file := range files {
		// extract template from box
		email, err := box.String(file)
		if err != nil {
			panic(err)
		}
		baseParsed, err := template.New("_").Parse(base)
		if err != nil {
			panic(fmt.Errorf("Error parsing base_email.html template: %s", err))
		}
		emailParsed, err := baseParsed.Parse(email)
		if err != nil {
			panic(fmt.Errorf("Error parsing email template for %s: %s", file, err))
		}

		// parse the template and then add to the global map
		registry[file] = emailParsed
	}
}<|MERGE_RESOLUTION|>--- conflicted
+++ resolved
@@ -82,13 +82,10 @@
 		"admin_settings.html",
 		"github_add.html",
 		"github_link.html",
-<<<<<<< HEAD
 		"gitlab_add.html",
 		"gitlab_link.html",
-=======
 		"bitbucket_add.html",
 		"bitbucket_link.html",
->>>>>>> 839e77ab
 	}
 
 	// extract the base template as a string
